--- conflicted
+++ resolved
@@ -10,10 +10,6 @@
 import { RoutingServer } from '../src/router/RoutingServer.js';
 import { TCPPipeClient } from '../src/pipes/adapters/TCPPipe.js';
 import { WebSocketPipeClient } from '../src/pipes/adapters/WebSocketPipe.js';
-<<<<<<< HEAD
-import { parseURL, validateConnectOptions, getConnectHelp, URLParseError, } from '../src/cli/connect.js';
-=======
->>>>>>> e60187ec
 const EXIT_CODES = {
     SUCCESS: 0,
     USAGE: 64,
@@ -462,53 +458,9 @@
         await new Promise((resolve) => setTimeout(resolve, interval * 1000));
     }
 }
-<<<<<<< HEAD
-async function handleReplayMode(replayPath, json) {
-    console.error(`[mkctl] Replaying from ${replayPath}...`);
-    try {
-        const content = await fs.readFile(replayPath, 'utf-8');
-        const lines = content.trim().split('\n');
-        console.error(`[mkctl] Replaying ${lines.length} frames`);
-        for (const line of lines) {
-            if (!line.trim())
-                continue;
-            try {
-                const frame = JSON.parse(line);
-                if (json) {
-                    // JSON mode: output the stored frame as-is
-                    console.log(JSON.stringify(frame));
-                }
-                else {
-                    // Human-readable mode: output only the payload
-                    if (frame.type === 'data' && frame.payload) {
-                        process.stdout.write(frame.payload);
-                    }
-                }
-            }
-            catch (err) {
-                console.error(`[mkctl] Warning: Failed to parse frame: ${err}`);
-            }
-        }
-        console.error('[mkctl] Replay complete');
-        return EXIT_CODES.SUCCESS;
-    }
-    catch (err) {
-        if (err instanceof Error) {
-            throw new MkctlError(`Failed to replay from ${replayPath}: ${err.message}`, EXIT_CODES.RUNTIME, { cause: err });
-        }
-        throw err;
-    }
-}
 function parseConnectArgs(args) {
     let url;
     let json = false;
-    let record;
-    let replay;
-=======
-function parseConnectArgs(args) {
-    let url;
-    let json = false;
->>>>>>> e60187ec
     for (let i = 0; i < args.length; i++) {
         const token = args[i];
         if (token === '--url') {
@@ -522,63 +474,6 @@
         else if (token === '--json') {
             json = true;
         }
-<<<<<<< HEAD
-        else if (token === '--record') {
-            const next = args[i + 1];
-            if (!next || next.startsWith('--')) {
-                throw new MkctlError('--record requires a file path', EXIT_CODES.USAGE);
-            }
-            record = next;
-            i++;
-        }
-        else if (token === '--replay') {
-            const next = args[i + 1];
-            if (!next || next.startsWith('--')) {
-                throw new MkctlError('--replay requires a file path', EXIT_CODES.USAGE);
-            }
-            replay = next;
-            i++;
-        }
-        else if (token === '--help' || token === '-h') {
-            console.log(getConnectHelp());
-            process.exit(EXIT_CODES.SUCCESS);
-        }
-    }
-    // URL is required unless in replay mode
-    if (!url && !replay) {
-        console.log(getConnectHelp());
-        throw new MkctlError('Missing required option: --url (or --replay)', EXIT_CODES.USAGE);
-    }
-    return { url: url || '', json, record, replay };
-}
-async function handleConnectCommand(args) {
-    let options;
-    try {
-        options = parseConnectArgs(args);
-    }
-    catch (err) {
-        if (err instanceof MkctlError) {
-            throw err;
-        }
-        throw new MkctlError(err instanceof Error ? err.message : String(err), EXIT_CODES.USAGE);
-    }
-    const { url, json, record, replay } = options;
-    // Handle replay mode
-    if (replay) {
-        return handleReplayMode(replay, json ?? false);
-    }
-    let parsed;
-    try {
-        validateConnectOptions(options);
-        parsed = parseURL(url);
-    }
-    catch (err) {
-        if (err instanceof URLParseError) {
-            throw new MkctlError(err.message, EXIT_CODES.USAGE);
-        }
-        throw new MkctlError(err instanceof Error ? err.message : String(err), EXIT_CODES.USAGE);
-    }
-=======
     }
     if (!url) {
         throw new MkctlError('Usage: mkctl connect --url <tcp://host:port | ws://host:port/path> [--json]', EXIT_CODES.USAGE);
@@ -610,7 +505,6 @@
 async function handleConnectCommand(args) {
     const { url, json } = parseConnectArgs(args);
     const parsed = parseURL(url);
->>>>>>> e60187ec
     console.error(`[mkctl] Connecting to ${url}...`);
     let client;
     let exitCode = EXIT_CODES.SUCCESS;
@@ -633,98 +527,15 @@
         }
         await client.connect();
         console.error(`[mkctl] Connected to ${url}`);
-<<<<<<< HEAD
-        // Set up recording file handle if needed
-        let recordFileHandle;
-        if (record) {
-            try {
-                recordFileHandle = await fs.open(record, 'w');
-                console.error(`[mkctl] Recording to ${record}`);
-            }
-            catch (err) {
-                throw new MkctlError(`Failed to open record file ${record}: ${err instanceof Error ? err.message : String(err)}`, EXIT_CODES.RUNTIME);
-            }
-        }
-        const handleShutdown = async () => {
-=======
         const handleShutdown = () => {
->>>>>>> e60187ec
             if (isShuttingDown)
                 return;
             isShuttingDown = true;
             console.error('\n[mkctl] Disconnecting...');
-<<<<<<< HEAD
-            if (recordFileHandle) {
-                try {
-                    await recordFileHandle.close();
-                    console.error(`[mkctl] Recording saved to ${record}`);
-                }
-                catch (err) {
-                    console.error(`[mkctl] Warning: Failed to close record file: ${err}`);
-                }
-            }
-=======
->>>>>>> e60187ec
             client.close();
         };
         process.once('SIGINT', handleShutdown);
         process.once('SIGTERM', handleShutdown);
-<<<<<<< HEAD
-        // Always listen to frame events for recording
-        client.on('frame', async (frame) => {
-            try {
-                const output = {
-                    type: frame.metadata.type,
-                    timestamp: frame.metadata.timestamp,
-                };
-                // Include payload for data frames (as UTF-8 string if possible)
-                if (frame.metadata.type === 'data' && frame.payload) {
-                    try {
-                        output.payload = frame.payload.toString('utf8');
-                    }
-                    catch {
-                        output.payload = frame.payload.toString('base64');
-                        output.encoding = 'base64';
-                    }
-                }
-                // Include sequenceId if present
-                if (frame.metadata.sequenceId !== undefined) {
-                    output.sequenceId = frame.metadata.sequenceId;
-                }
-                // Record frame to file if recording
-                if (recordFileHandle) {
-                    try {
-                        await recordFileHandle.write(JSON.stringify(output) + '\n');
-                    }
-                    catch (err) {
-                        console.error(`[mkctl] Warning: Failed to write frame to record file: ${err}`);
-                    }
-                }
-                // Output frame based on mode
-                if (json) {
-                    console.log(JSON.stringify(output));
-                }
-                else if (frame.metadata.type === 'data' && frame.payload) {
-                    process.stdout.write(frame.payload);
-                }
-            }
-            catch (err) {
-                console.error(`[mkctl] Error processing frame: ${err}`);
-            }
-        });
-        client.on('end', async () => {
-            if (!isShuttingDown) {
-                console.error('[mkctl] Connection closed by remote');
-                await handleShutdown();
-            }
-            process.exit(exitCode);
-        });
-        client.on('error', async (err) => {
-            console.error(`[mkctl] Connection error: ${err.message}`);
-            exitCode = EXIT_CODES.RUNTIME;
-            if (!isShuttingDown) {
-                await handleShutdown();
-=======
         client.on('data', (chunk) => {
             if (json) {
                 try {
@@ -754,7 +565,6 @@
             exitCode = EXIT_CODES.RUNTIME;
             if (!isShuttingDown) {
                 client.close();
->>>>>>> e60187ec
             }
         });
         await new Promise(() => { });
